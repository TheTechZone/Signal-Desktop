{
  "name": "signal-desktop",
  "productName": "Signal",
  "description": "Private messaging from your desktop",
  "desktopName": "signal.desktop",
  "repository": "https://github.com/signalapp/Signal-Desktop.git",
<<<<<<< HEAD
  "version": "1.40.1",
=======
  "version": "5.0.0-beta.4",
>>>>>>> 1c23efb7
  "license": "AGPL-3.0-only",
  "author": {
    "name": "Open Whisper Systems",
    "email": "support@signal.org"
  },
  "main": "main.js",
  "scripts": {
    "postinstall": "yarn build:acknowledgments && snyk protect && patch-package && electron-builder install-app-deps && rimraf node_modules/dtrace-provider",
    "postuninstall": "yarn build:acknowledgments",
    "start": "electron .",
    "grunt": "grunt",
    "generate": "yarn grunt",
    "build-release": "npm run build",
    "sign-release": "node ts/updater/generateSignature.js",
    "notarize": "node ts/build/notarize.js",
    "build-module-protobuf": "pbjs --target static-module --wrap commonjs --out ts/protobuf/compiled.js protos/*.proto && pbts --out ts/protobuf/compiled.d.ts ts/protobuf/compiled.js",
    "clean-module-protobuf": "rm -f ts/protobuf/compiled.d.ts ts/protobuf/compiled.js",
    "build-protobuf": "yarn build-module-protobuf",
    "clean-protobuf": "yarn clean-module-protobuf",
    "prepare-beta-build": "node prepare_beta_build.js",
    "prepare-import-build": "node prepare_import_build.js",
    "publish-to-apt": "NAME=$npm_package_name VERSION=$npm_package_version ./aptly.sh",
    "test": "yarn test-node && yarn test-electron",
    "test-electron": "yarn grunt test",
    "test-node": "electron-mocha --file test/setup-test-node.js --recursive test/app test/modules ts/test-node ts/test-both",
    "test-node-coverage": "nyc --reporter=lcov --reporter=text mocha --recursive test/app test/modules ts/test-node ts/test-both",
    "eslint": "eslint --cache .",
    "lint": "yarn format --list-different && yarn eslint",
    "lint-deps": "node ts/util/lint/linter.js",
    "lint-license-comments": "ts-node ts/util/lint/license_comments.ts",
    "format": "prettier --write \"*.{css,js,json,md,scss,ts,tsx}\" \"./**/*.{css,js,json,md,scss,ts,tsx}\"",
    "transpile": "tsc",
    "clean-transpile": "rimraf ts/**/*.js && rimraf ts/*.js tsconfig.tsbuildinfo",
    "open-coverage": "open coverage/lcov-report/index.html",
    "ready": "npm-run-all --print-label clean-transpile grunt --parallel lint lint-deps test-node test-electron",
    "dev": "run-p --print-label dev:*",
    "dev:grunt": "yarn grunt dev",
    "dev:transpile": "yarn run transpile --watch --preserveWatchOutput",
    "dev:webpack": "cross-env NODE_ENV=development webpack-dev-server --hot",
    "dev:typed-scss": "yarn build:typed-scss -w",
    "dev:storybook": "cross-env SIGNAL_ENV=storybook start-storybook -p 6006 -s ./",
    "storybook:axe": "build-storybook && axe-storybook",
    "build": "run-s --print-label build:grunt build:typed-scss build:webpack build:release build:zip",
    "build:acknowledgments": "node scripts/generate-acknowledgments.js",
    "build:dev": "run-s --print-label build:grunt build:typed-scss build:webpack",
    "build:grunt": "yarn grunt",
    "build:typed-scss": "tsm sticker-creator",
    "build:webpack": "cross-env NODE_ENV=production webpack",
    "build:electron": "electron-builder --config.extraMetadata.environment=$SIGNAL_ENV",
    "build:release": "cross-env SIGNAL_ENV=production npm run build:electron -- --config.directories.output=release",
    "build:zip": "node scripts/zip-macos-release.js",
    "preverify:ts": "yarn build:typed-scss",
    "verify": "run-p --print-label verify:*",
    "verify:ts": "tsc --noEmit"
  },
  "optionalDependencies": {
    "fs-xattr": "0.3.0"
  },
  "dependencies": {
    "@journeyapps/sqlcipher": "https://github.com/EvanHahn-signal/node-sqlcipher.git#16916949f0c010f6e6d3d5869b10a0ab813eae75",
    "@sindresorhus/is": "0.8.0",
    "@types/pino": "6.3.6",
    "@types/pino-multi-stream": "5.1.0",
    "abort-controller": "3.0.0",
    "array-move": "2.1.0",
    "backbone": "1.3.3",
    "blob-util": "1.3.0",
    "blueimp-canvas-to-blob": "3.14.0",
    "blueimp-load-image": "5.14.0",
    "blurhash": "1.1.3",
    "classnames": "2.2.5",
    "config": "1.28.1",
    "copy-text-to-clipboard": "2.1.0",
    "dashdash": "1.14.1",
    "emoji-datasource": "6.0.0",
    "emoji-datasource-apple": "6.0.0",
    "emoji-regex": "9.2.0",
    "encoding": "0.1.13",
    "fast-glob": "3.2.1",
    "filesize": "3.6.1",
    "firstline": "1.2.1",
    "form-data": "3.0.0",
    "fs-extra": "5.0.0",
    "fuse.js": "3.4.4",
    "glob": "7.1.6",
    "google-libphonenumber": "3.2.17",
    "got": "8.3.2",
    "history": "4.9.0",
    "intl-tel-input": "12.1.15",
    "jquery": "3.5.0",
    "js-yaml": "3.13.1",
    "libsignal-client": "https://github.com/signalapp/libsignal-client-node.git#f10fbd04eb6efb396eb12c25429761e8785dc9d0",
    "linkify-it": "2.2.0",
    "lodash": "4.17.20",
    "lru-cache": "6.0.0",
    "memoizee": "0.4.14",
    "mkdirp": "0.5.2",
    "moment": "2.21.0",
    "mustache": "2.3.0",
    "node-fetch": "2.6.1",
    "node-forge": "0.10.0",
    "normalize-path": "3.0.0",
    "os-locale": "3.0.1",
    "p-map": "2.1.0",
    "p-props": "4.0.0",
    "p-queue": "6.2.1",
    "parchment": "1.1.4",
    "pify": "3.0.0",
    "pino": "6.11.1",
    "pino-multi-stream": "5.3.0",
    "popper.js": "1.15.0",
    "protobufjs": "6.10.2",
    "proxy-agent": "3.1.1",
    "quill": "1.3.7",
    "quill-delta": "4.0.1",
    "react": "16.8.3",
    "react-blurhash": "0.1.2",
    "react-contextmenu": "2.11.0",
    "react-dom": "16.8.3",
    "react-dropzone": "10.1.7",
    "react-hot-loader": "4.12.11",
    "react-measure": "2.3.0",
    "react-popper": "1.3.7",
    "react-quill": "2.0.0-beta.2",
    "react-redux": "7.1.0",
    "react-router-dom": "5.0.1",
    "react-sortable-hoc": "1.9.1",
    "react-virtualized": "9.21.0",
    "read-last-lines": "1.8.0",
    "redux": "4.0.1",
    "redux-logger": "3.0.6",
    "redux-promise-middleware": "6.1.0",
    "redux-thunk": "2.3.0",
    "redux-ts-utils": "3.2.2",
    "reselect": "4.0.0",
    "rimraf": "2.6.2",
    "ringrtc": "https://github.com/signalapp/signal-ringrtc-node.git#b43c6b728d62b6d386d95705e128f32f44edb650",
    "rotating-file-stream": "2.1.5",
    "sanitize-filename": "1.6.3",
    "sanitize.css": "11.0.0",
    "semver": "5.4.1",
    "sharp": "0.27.0",
    "tar": "4.4.8",
    "testcheck": "1.0.0-rc.2",
    "tmp": "0.0.33",
    "to-arraybuffer": "1.0.1",
    "typeface-inter": "3.10.0",
    "underscore": "1.9.0",
    "uuid": "3.3.2",
    "websocket": "1.0.28",
    "zkgroup": "https://github.com/signalapp/signal-zkgroup-node.git#2d7db946cc88492b65cc66e9aa9de0c9e664fd8d",
    "zod": "1.11.13"
  },
  "devDependencies": {
    "@babel/core": "7.7.7",
    "@babel/plugin-proposal-class-properties": "7.7.4",
    "@babel/plugin-proposal-optional-chaining": "7.13.8",
    "@babel/plugin-transform-runtime": "7.8.3",
    "@babel/preset-react": "7.7.4",
    "@babel/preset-typescript": "7.7.7",
    "@chanzuckerberg/axe-storybook-testing": "3.0.1",
    "@storybook/addon-actions": "5.1.11",
    "@storybook/addon-knobs": "5.1.11",
    "@storybook/addons": "5.1.11",
    "@storybook/react": "5.1.11",
    "@types/backbone": "1.4.3",
    "@types/blueimp-load-image": "5.14.1",
    "@types/chai": "4.1.2",
    "@types/classnames": "2.2.3",
    "@types/config": "0.0.34",
    "@types/dashdash": "1.14.0",
    "@types/filesize": "3.6.0",
    "@types/fs-extra": "5.0.5",
    "@types/google-libphonenumber": "7.4.14",
    "@types/got": "9.4.1",
    "@types/history": "4.7.2",
    "@types/html-webpack-plugin": "3.2.1",
    "@types/jquery": "3.5.0",
    "@types/js-yaml": "3.12.0",
    "@types/linkify-it": "2.1.0",
    "@types/lodash": "4.14.106",
    "@types/long": "4.0.1",
    "@types/lru-cache": "5.1.0",
    "@types/memoizee": "0.4.2",
    "@types/mkdirp": "0.5.2",
    "@types/mocha": "5.0.0",
    "@types/node-fetch": "2.5.7",
    "@types/node-forge": "0.9.5",
    "@types/normalize-path": "3.0.0",
    "@types/pify": "3.0.2",
    "@types/quill": "1.3.10",
    "@types/react": "16.8.5",
    "@types/react-dom": "16.8.2",
    "@types/react-measure": "2.0.5",
    "@types/react-redux": "7.1.2",
    "@types/react-router-dom": "4.3.4",
    "@types/react-sortable-hoc": "0.6.5",
    "@types/react-virtualized": "9.18.12",
    "@types/redux-logger": "3.0.7",
    "@types/rimraf": "2.0.2",
    "@types/semver": "5.5.0",
    "@types/sharp": "0.27.1",
    "@types/sinon": "9.0.8",
    "@types/storybook__addon-actions": "3.4.3",
    "@types/storybook__addon-knobs": "5.0.3",
    "@types/storybook__react": "4.0.2",
    "@types/underscore": "1.10.3",
    "@types/uuid": "3.4.4",
    "@types/webpack": "4.39.0",
    "@types/webpack-dev-server": "3.1.7",
    "@types/websocket": "1.0.0",
    "@typescript-eslint/eslint-plugin": "4.8.1",
    "@typescript-eslint/parser": "4.8.1",
    "arraybuffer-loader": "1.0.3",
    "asar": "0.14.0",
    "babel-core": "7.0.0-bridge.0",
    "babel-loader": "8.0.6",
    "babel-plugin-lodash": "3.3.4",
    "chai": "4.1.2",
    "core-js": "2.6.9",
    "cross-env": "5.2.0",
    "css-loader": "3.2.0",
    "electron": "11.2.3",
    "electron-builder": "22.9.1",
    "electron-mocha": "8.1.1",
    "electron-notarize": "0.1.1",
    "eslint": "7.7.0",
    "eslint-config-airbnb-typescript-prettier": "3.1.0",
    "eslint-config-prettier": "6.11.0",
    "eslint-plugin-import": "2.22.0",
    "eslint-plugin-mocha": "8.0.0",
    "eslint-plugin-more": "1.0.0",
    "eslint-plugin-react": "7.20.6",
    "file-loader": "4.2.0",
    "grunt": "1.0.1",
    "grunt-cli": "1.2.0",
    "grunt-contrib-concat": "1.0.1",
    "grunt-contrib-copy": "1.0.0",
    "grunt-contrib-watch": "1.0.0",
    "grunt-exec": "3.0.0",
    "grunt-gitinfo": "0.1.7",
    "grunt-sass": "3.0.1",
    "html-webpack-plugin": "3.2.0",
    "jsdoc": "3.6.2",
    "mocha": "4.1.0",
    "mocha-testcheck": "1.0.0-rc.0",
    "node-gyp": "5.0.3",
    "node-sass": "4.14.1",
    "node-sass-import-once": "1.2.0",
    "npm-run-all": "4.1.5",
    "nyc": "11.4.1",
    "patch-package": "6.1.2",
    "prettier": "2.1.2",
    "react-docgen-typescript": "1.2.6",
    "sass-loader": "7.2.0",
    "sinon": "9.2.4",
    "snyk": "1.316.1",
    "spectron": "5.0.0",
    "style-loader": "1.0.0",
    "ts-dedent": "2.0.0",
    "ts-loader": "4.1.0",
    "ts-node": "8.3.0",
    "typed-scss-modules": "0.0.11",
    "typescript": "4.1.3",
    "webpack": "4.39.2",
    "webpack-cli": "3.3.7",
    "webpack-dev-server": "3.8.0"
  },
  "resolutions": {
    "@storybook/react/@storybook/core/node-fetch": "2.6.1"
  },
  "engines": {
    "node": "12.18.3"
  },
  "build": {
    "appId": "org.whispersystems.signal-desktop",
    "mac": {
      "asarUnpack": [
        "**/*.node",
        "node_modules/zkgroup/libzkgroup.*",
        "node_modules/libsignal-client/build/*.node"
      ],
      "artifactName": "${name}-mac-${version}.${ext}",
      "category": "public.app-category.social-networking",
      "darkModeSupport": true,
      "hardenedRuntime": true,
      "entitlements": "./build/entitlements.mac.plist",
      "icon": "build/icons/mac/icon.icns",
      "publish": [
        {
          "provider": "generic",
          "url": "https://updates.signal.org/desktop"
        }
      ],
      "target": [
        "zip",
        "dmg"
      ],
      "bundleVersion": "1"
    },
    "win": {
      "asarUnpack": [
        "**/*.node",
        "node_modules/spellchecker/vendor/hunspell_dictionaries",
        "node_modules/sharp",
        "node_modules/zkgroup/libzkgroup.*",
        "node_modules/libsignal-client/build/*.node"
      ],
      "artifactName": "${name}-win-${version}.${ext}",
      "certificateSubjectName": "Signal (Quiet Riddle Ventures, LLC)",
      "certificateSha1": "77B2AA4421E5F377454B8B91E573746592D1543D",
      "publisherName": "Signal (Quiet Riddle Ventures, LLC)",
      "icon": "build/icons/win/icon.ico",
      "publish": [
        {
          "provider": "generic",
          "url": "https://updates.signal.org/desktop"
        }
      ],
      "target": [
        "nsis"
      ]
    },
    "nsis": {
      "deleteAppDataOnUninstall": true
    },
    "linux": {
      "category": "Network;InstantMessaging;Chat",
      "desktop": {
        "StartupWMClass": "Signal"
      },
      "asarUnpack": [
        "**/*.node",
        "node_modules/spellchecker/vendor/hunspell_dictionaries",
        "node_modules/sharp",
        "node_modules/zkgroup/libzkgroup.*",
        "node_modules/libsignal-client/build/*.node"
      ],
      "target": [
        "deb"
      ],
      "icon": "build/icons/png"
    },
    "deb": {
      "depends": [
        "libnotify4",
        "libxtst6",
        "libnss3",
        "libasound2",
        "libxss1"
      ]
    },
    "protocols": {
      "name": "sgnl-url-scheme",
      "schemes": [
        "sgnl"
      ]
    },
    "files": [
      "package.json",
      "config/default.json",
      "config/${env.SIGNAL_ENV}.json",
      "config/local-${env.SIGNAL_ENV}.json",
      "background.html",
      "about.html",
      "settings.html",
      "permissions_popup.html",
      "debug_log.html",
      "loading.html",
      "_locales/**",
      "protos/*",
      "js/**",
      "ts/**/*.js",
      "ts/*.js",
      "stylesheets/*.css",
      "!js/register.js",
      "app/*",
      "preload.js",
      "preload_utils.js",
      "about_preload.js",
      "settings_preload.js",
      "permissions_popup_preload.js",
      "debug_log_preload.js",
      "loading_preload.js",
      "main.js",
      "images/**",
      "fonts/**",
      "sounds/*",
      "build/icons",
      "node_modules/**",
      "sticker-creator/preload.js",
      "sticker-creator/dist/**",
      "!node_modules/emoji-datasource/emoji_pretty.json",
      "!node_modules/emoji-datasource/**/*.png",
      "!node_modules/emoji-datasource-apple/emoji_pretty.json",
      "!node_modules/emoji-datasource-apple/img/apple/sheets*",
      "!node_modules/spellchecker/vendor/hunspell/**/*",
      "!**/node_modules/*/{CHANGELOG.md,README.md,README,readme.md,readme,test,__tests__,tests,powered-test,example,examples,*.d.ts,.snyk-*.flag,benchmark}",
      "!**/node_modules/.bin",
      "!**/node_modules/*/build/**",
      "!**/*.{o,hprof,orig,pyc,pyo,rbc}",
      "!**/._*",
      "!**/{.DS_Store,.git,.hg,.svn,CVS,RCS,SCCS,__pycache__,thumbs.db,.gitignore,.gitattributes,.flowconfig,.yarn-metadata.json,.idea,appveyor.yml,.travis.yml,circle.yml,npm-debug.log,.nyc_output,yarn.lock,.yarn-integrity}",
      "node_modules/spellchecker/build/Release/*.node",
      "node_modules/websocket/build/Release/*.node",
      "!node_modules/websocket/builderror.log",
      "node_modules/ref-napi/build/Release/*.node",
      "node_modules/ffi-napi/build/Release/*.node",
      "node_modules/socks/build/*.js",
      "node_modules/socks/build/common/*.js",
      "node_modules/socks/build/client/*.js",
      "node_modules/smart-buffer/build/*.js",
      "node_modules/sharp/build/**",
      "!node_modules/sharp/{install,src,vendor/include,vendor/*/include}",
      "!node_modules/@journeyapps/sqlcipher/deps/*",
      "!node_modules/@journeyapps/sqlcipher/build/*",
      "!node_modules/@journeyapps/sqlcipher/build-tmp-napi-*",
      "!node_modules/@journeyapps/sqlcipher/lib/binding/node-*",
      "node_modules/libsignal-client/build/*${platform}*.node",
      "node_modules/ringrtc/build/${platform}/**",
      "!**/node_modules/ffi-napi/deps",
      "!**/node_modules/react-dom/*/*.development.js"
    ]
  }
}<|MERGE_RESOLUTION|>--- conflicted
+++ resolved
@@ -4,11 +4,7 @@
   "description": "Private messaging from your desktop",
   "desktopName": "signal.desktop",
   "repository": "https://github.com/signalapp/Signal-Desktop.git",
-<<<<<<< HEAD
-  "version": "1.40.1",
-=======
   "version": "5.0.0-beta.4",
->>>>>>> 1c23efb7
   "license": "AGPL-3.0-only",
   "author": {
     "name": "Open Whisper Systems",
